/*
 *******************************************************************************
 *  ADB Safegate Belgium BV
 *
 *
 *  Motion Detection System using MotionDI + MotionFX Libraries
 *
 *******************************************************************************
 */

#include "motion_detection.h"
#include "motion_estimator.h"
#include "tools.h"
#include "console.h"
#include "globals.h"
#include "PLCMsg.h"


extern Console *console;

bool MotionDetection::PRINT_RAW = true;
bool MotionDetection::PRINT_INFO = false;
bool MotionDetection::PRINT_ANGLES = true;
bool MotionDetection::PRINT_QUAT = false;
bool MotionDetection::PRINT_EVENTS = true;
bool MotionDetection::PRINT_BIAS = true;
bool MotionDetection::PRINT_ESTIMATOR = true;



MotionDetection::MotionDetection()
    : _reference_quat(Quaternion::identity())
    , _current_quat(Quaternion::identity())
    , _has_reference(false)
    , _calibrated(false)
    , _calibration_sample_count(0)
    , _altitude_threshold(15.0f)
    , _azimuth_threshold(30.0f)
    , _validation_time_minutes(240)  // 4 hours default
    , _persistent_validation_time_us(0)
    , _was_validating(false)
    , _validation_start_timestamp_us(0)
    , _pending_event_type(MotionEventType::NO_EVENT)
    , _altitude_event_active(false)
    , _azimuth_event_active(false)
    , _combined_event_active(false)
    , _bad_sample_count(0)
    , _state(MotionDetectionState::STARTUP)
    , _altitude_angle(0, ALTITUDE_DEV, "Altitude deviation from set point angle")
    , _azimuth_angle(0, AZIMUTH_DEV, "Azimuth deviation from set point angle")
    // , _high_gyro_noise_detected(false)
    // , _gyro_noise_sample_count(0)
    // , _gyro_history_index(0)
    , _timing()
    , _validation()
    , _calibration_context()
    , _operation_mode(MotionMode::THRESHOLD_ONLY)
    , _prev_altitude(0.0f)
    , _prev_azimuth(0.0f)
    , _motion_estimator(nullptr)
{
    list_of_sensor_ids.push_back(&_altitude_angle);
    list_of_sensor_ids.push_back(&_azimuth_angle);

    memset(&_mdi_knobs, 0, sizeof(_mdi_knobs));
    memset(&_mdi_output, 0, sizeof(_mdi_output));


}

MotionDetection::~MotionDetection()
{
    if (_state != MotionDetectionState::STARTUP) {
    }
    
    // Clean up MotionEstimator
    if (_motion_estimator) {
        delete _motion_estimator;
        _motion_estimator = nullptr;
    }
}

bool MotionDetection::initialize()
{
    console->printOutput("MotionDetection: Initializing system...\n");

    if (!_initializeMotionDI()) {
        _state = MotionDetectionState::ERROR;
        return false;
    }
    if (!_initializeMotionEstimator()){
        _state = MotionDetectionState::ERROR;
        return false;
    }

    // Try to load calibration data from EEPROM
    if (loadCalibrationData()) {
        console->printOutput("MotionDetection: Loaded calibration from EEPROM\n");

        if (_state == MotionDetectionState::VALIDATING) {
            console->printOutput("MotionDetection: Resuming validation state after reboot\n");
        } else {
            _state = MotionDetectionState::MONITORING;
        }

        _calibrated = true;
        _has_reference = true;
    } else {
        console->printOutput("MotionDetection: No valid calibration data, waiting for calibration command\n");
        _state = MotionDetectionState::IDLE;
    }

    return true;
}

bool MotionDetection::_initializeMotionEstimator() {

    console->printOutput("MotionDetection: Initializing MotionEstimator for attitude estimation...\n");

    // Create and initialize our custom MotionEstimator
    _motion_estimator = new MotionEstimator();
    
    MotionEstimator::Config config;
    config.sample_rate_hz = SAMPLE_RATE_HZ;
    config.alpha = 0.88f;
    config.azimuth_threshold_deg = _azimuth_threshold;
    config.altitude_threshold_deg = _altitude_threshold;
    config.calibration_samples = CALIBRATION_SAMPLES;
    config.gyro_noise_threshold_dps = 0.1f;
    
    if (!_motion_estimator->initialize(config)) {
        console->printOutput("ERROR: Failed to initialize MotionEstimator\n");
        return false;
    }

    console->printOutput("MotionEstimator initialized with parameters:\n");
    console->printOutput("  Sample Rate: %f hz, alpha: %f, calibration samples: %d\n",
                        config.sample_rate_hz, config.alpha, config.calibration_samples);
    
    // Always print initialization success
    console->printOutput("MotionEstimator: Successfully initialized and ready for calibration\n");

    return true;
}

bool MotionDetection::_initializeMotionDI()
{
    console->printOutput("MotionDetection: Initializing MotionDI for static inclinometer...\n");
    
    // Initialize MotionDI library
    float freq = SAMPLE_RATE_HZ;
    MotionDI_Initialize(&freq);
    
    // Get default knobs
    MotionDI_getKnobs(&_mdi_knobs);
    
    // Accelerometer Configuration - More conservative for static applications
    _mdi_knobs.AccKnob.MoveThresh_g = 0.15f;      // Reduced from 0.25f - more sensitive to small movements
    _mdi_knobs.AccKnob.CalType = MDI_CAL_CONTINUOUS; // Changed from ONETIME - continuous bias correction

    // Gyroscope Configuration - Tighter thresholds for better bias estimation
    _mdi_knobs.GyrKnob.AccThr = 0.005f;           // Reduced from 0.01f - stricter stillness detection
    _mdi_knobs.GyrKnob.GyroThr = 0.4f;
    _mdi_knobs.GyrKnob.MaxGyro = 15.0f;
    _mdi_knobs.GyrKnob.CalType = MDI_CAL_CONTINUOUS; // Keep continuous for ongoing bias correction

    // Sensor Fusion - More aggressive filtering for static applications
    _mdi_knobs.SFKnob.ATime = 1.0f;               // Increased from 0.5f - longer averaging time
    _mdi_knobs.SFKnob.FrTime = 4.0f;              // Increased from 2.0f - longer fusion recovery time
    _mdi_knobs.SFKnob.modx = 1;
    _mdi_knobs.SFKnob.output_type = MDI_ENGINE_OUTPUT_ENU;
        
    // strcpy(_mdi_knobs.AccOrientation, "enu");
    // strcpy(_mdi_knobs.GyroOrientation, "enu");

    strcpy(_mdi_knobs.AccOrientation, "enu");
    strcpy(_mdi_knobs.GyroOrientation, "enu");
    
    MotionDI_setKnobs(&_mdi_knobs);
    
    MotionDI_AccCal_reset();
    MotionDI_GyrCal_reset();
    
    console->printOutput("MotionDI initialized with parameters:\n");
    console->printOutput("  AccThr: %f g, GyroThr: %f dps, MaxGyro: %f dps\n",
                        _mdi_knobs.GyrKnob.AccThr, _mdi_knobs.GyrKnob.GyroThr, _mdi_knobs.GyrKnob.MaxGyro);
    console->printOutput("  ATime: %f, FrTime: %f, MoveThresh: %f g\n",
                        _mdi_knobs.SFKnob.ATime, _mdi_knobs.SFKnob.FrTime, _mdi_knobs.AccKnob.MoveThresh_g);
    
    return true;
}

bool MotionDetection::processData(MotionSensorData &data, uint64_t sample_timestamp_us, uint8_t sample_index)
{
    // if (!_validateSensorData(data)) {
    //     _bad_sample_count++;

    //     if (_bad_sample_count > BAD_SAMPLE_THRESHOLD) {
    //         console->printOutput("ERROR: Too many bad samples, entering error state\n");
    //         _state = MotionDetectionState::ERROR;
    //     }

    //     return false;
    // }

    _bad_sample_count = 0;
    _timing.incrementSampleCount();

    data.timestamp_us = sample_timestamp_us;
    
    _updateMotionDI(data);
    _updateMotionEstimator(data);
    
    _processStateMachine();

    if (sample_index == 0) {
        if (PRINT_RAW)    _printRawData(data);
        if (PRINT_ANGLES) _printAngleData(sample_timestamp_us);
        if (PRINT_QUAT)   _printQuatData(sample_timestamp_us);
        if (PRINT_INFO)   _printEulerData(sample_timestamp_us);
        if (PRINT_BIAS)   _printBiasData(sample_timestamp_us);
    }

    return true;
}

void MotionDetection::_convertWDStoENU(const float wds[3], float enu[3])
{
    // Use common tools for coordinate conversion
    MotionTools::convertWDStoENU(wds, enu);
}
<<<<<<< HEAD
=======
void MotionDetection::_applyHorizontalMapping(const float euler_angles[3], float horizontal_coords[3])
{
    // Use common tools for coordinate mapping
    MotionTools::eulerToHorizontal(euler_angles, horizontal_coords);
}
>>>>>>> 1604ea4d

void MotionDetection::_updateMotionDI(const MotionSensorData &data)
{
    MDI_input_t mdi_input{};
    
    mdi_input.Timestamp = data.timestamp_us;
    
    // Convert WDS -> ENU and mg -> g
    float accel_enu[3];
    float gyro_enu[3];
    _convertWDStoENU(data.accel_mg, accel_enu);
    _convertWDStoENU(data.gyro_dps, gyro_enu);
    
    // Convert mg to g using tools
    float accel_g[3];
    MotionTools::mgToG(accel_enu, accel_g);
    mdi_input.Acc[0] = accel_g[0];
    mdi_input.Acc[1] = accel_g[1];
    mdi_input.Acc[2] = accel_g[2];
    
    mdi_input.Gyro[0] = gyro_enu[0];
    mdi_input.Gyro[1] = gyro_enu[1];
    mdi_input.Gyro[2] = gyro_enu[2];
    
    MotionDI_update(&_mdi_output, &mdi_input);

    _current_quat.fromArray(_mdi_output.quaternion);
    
    // Safety check for NaNs in MotionDI output
    if (isnan(_mdi_output.quaternion[0]) || isnan(_mdi_output.quaternion[1]) ||
        isnan(_mdi_output.quaternion[2]) || isnan(_mdi_output.quaternion[3])) {
        console->printOutput("ERROR: NaN in MotionDI quaternion output!\n");
    }
}
void MotionDetection::_updateMotionEstimator(const MotionSensorData &data) {

    if (!_motion_estimator || !_motion_estimator->isReady()) {
        // Add calibration sample if not ready
        if (_motion_estimator) {
            float accel_enu[3], gyro_enu[3];
            _convertWDStoENU(data.accel_mg, accel_enu);
            _convertWDStoENU(data.gyro_dps, gyro_enu);
            bool was_calibrated = _motion_estimator->isReady();
            _motion_estimator->addCalibrationSample(accel_enu, gyro_enu);
            
            // Print calibration completion message
            if (!was_calibrated && _motion_estimator->isReady()) {
                console->printOutput("MotionEstimator: Calibration completed successfully\n");
            }
        }
        return;
    }
    
    // Update motion estimation
    float accel_enu[3], gyro_enu[3];
    _convertWDStoENU(data.accel_mg, accel_enu);
    _convertWDStoENU(data.gyro_dps, gyro_enu);
    
    MotionEstimator::Output output = _motion_estimator->update(
        accel_enu, gyro_enu, data.timestamp_us);
    
    // Print detailed debug info if enabled
    if (PRINT_ESTIMATOR && _timing.total_samples_processed % 1040 == 0) {
        MotionEstimator::DebugInfo debug_info;
        _motion_estimator->getDebugInfo(debug_info);
        
        console->printOutput("MotionEstimator Debug:\n");
        console->printOutputWoTime("  Simple Filter: Yaw=%f deg, Pitch=%f deg, Roll=%f deg\n",
                           debug_info.simple_filter[0], debug_info.simple_filter[1], debug_info.simple_filter[2]);
        console->printOutputWoTime("  Complementary Filter: Yaw=%f deg, Pitch=%f deg, Roll=%f deg\n",
                           debug_info.complementary_filter[0], debug_info.complementary_filter[1], debug_info.complementary_filter[2]);
        console->printOutputWoTime("  Fused Output: Yaw=%f deg, Pitch=%f deg, Roll=%f deg\n",
                           debug_info.fused_output[0], debug_info.fused_output[1], debug_info.fused_output[2]);
        console->printOutputWoTime("  Reference: Yaw=%f deg, Pitch=%f deg, Roll=%f deg\n",
                           debug_info.reference_angles[0], debug_info.reference_angles[1], debug_info.reference_angles[2]);
        console->printOutputWoTime("  Calibration: %s (%d samples)\n",
                           debug_info.is_calibrated ? "Ready" : "In Progress", debug_info.calibration_samples);
    }
    
}
void MotionDetection::_processStateMachine()
{
    switch (_state) {
        case MotionDetectionState::STARTUP:
            _state = MotionDetectionState::IDLE;
            break;

        case MotionDetectionState::IDLE:
            // Waiting for calibration command
            break;

        case MotionDetectionState::CALIBRATING:
        {
            _calibration_sample_count++;
            
            // Check MotionDI calibration status (primary)
            MDI_cal_output_t mdi_gyro_cal;
            MotionDI_GyrCal_getParams(&mdi_gyro_cal);
            if (_calibration_sample_count >= MINIMUM_CALIBRATION_SAMPLES) {
                // Check if MotionDI has converged
                if (mdi_gyro_cal.CalQuality >= MDI_CAL_OK) {
                    // Early termination - proceed with calibration
                    console->printOutput("MotionDI calibration complete at sample %u\n", _calibration_sample_count);
                    console->printOutput("Final gyro bias: [%f, %f, %f] dps\n", 
                                    mdi_gyro_cal.Bias[0], mdi_gyro_cal.Bias[1], mdi_gyro_cal.Bias[2]);
                    // if (_motion_estimator && !_motion_estimator->isReady()) {
                    //     // TODO: FORCE ISREADY
                    // }
                }
                else if (_calibration_sample_count >= CALIBRATION_SAMPLES)
                {
                    mdi_gyro_cal.Bias[0] = -0.411;
                    mdi_gyro_cal.Bias[1] = 0.587;
                    mdi_gyro_cal.Bias[2] = 0.774;

                    console->printOutput("MotionDI calibration did not complete at sample %u\n", _calibration_sample_count);
                    console->printOutput("Default gyro bias: [%f, %f, %f] dps\n", 
                        mdi_gyro_cal.Bias[0],
                        mdi_gyro_cal.Bias[1],
                        mdi_gyro_cal.Bias[2]
                    );
                }
                
            
                // Share gyro bias with MotionEstimator
                if (_motion_estimator) {
                    _motion_estimator->setGyroBiasFromExternal(mdi_gyro_cal.Bias);
                    console->printOutput("MotionEstimator: Gyro bias shared from MotionDI and filters reset\n");
                    // Force filter reset after calibration to start clean
                    _motion_estimator->resetFilterStates(true);
                }
                
                if (_storeReferenceQuaternion()) {
                    _state = MotionDetectionState::MONITORING;
                    _calibrated = true;
                    _has_reference = true;
                    saveCalibrationData();
                } else {
                    _state = MotionDetectionState::ERROR;
                }
            }
        }
        break;

        case MotionDetectionState::MONITORING:
        {
            if (!_has_reference) {
                _state = MotionDetectionState::ERROR;
                break;
            }


            _updateAngles();

            
            data16 altitude, azimuth;
            altitude.asUINT16 = static_cast<uint16_t>(fabsf(_last_result.altitude_angle_degrees) * 10.0f);
            azimuth.asUINT16 = static_cast<uint16_t>(fabsf(_last_result.azimuth_angle_degrees) * 10.0f);
            _altitude_angle.updateData(altitude);
            _azimuth_angle.updateData(azimuth);
            
            if (_checkMotionThresholdsWithMode()) {
                _state = MotionDetectionState::VALIDATING;
                _validation.reset();
                _validation.setRequiredTime(_validation_time_minutes);
                
                // Print MotionEstimator event detection
                console->printOutput("MotionEstimator: Motion event detected, entering validation state\n");
                
                if (PRINT_EVENTS) {
                    _printEventData(_timing.getCurrentTimeStampUs(), "VALIDATION_START");
                }
            }
        }
        break;

        case MotionDetectionState::VALIDATING:
        {
            _updateAngles();
            
            _validation.update(SAMPLE_PERIOD_US);
            
            if (_validation.last_save_time_us > 0 && 
                _validation.accumulated_time_us - _validation.last_save_time_us >= ValidationManager::SAVE_INTERVAL_US) {
                saveCalibrationData();
            }
            
            _updateValidationState();
        }
        break;

        case MotionDetectionState::ERROR:
            _last_result.is_calibrated = false;
            break;
    }
}

void MotionDetection::_updateAngles(){

            _calculateAnglesToReference(_current_quat, _reference_quat,
                _last_result.azimuth_angle_degrees,
                _last_result.altitude_angle_degrees,
                _last_result.zenith_angle_degrees);

            // TODO: Define the reset behaviour properly
            // if(_timing.total_samples_processed % 62400  == 0){
            //     _motion_estimator->resetFilterStates(true);
            // }
            _checkAndApplyPeriodicReset();
            
            // TODO: Improve set-up of all this for updateCompleteEulerAngles
            float mdi_yaw, mdi_roll, mdi_pitch = 0;
            eulerToHorizontal(_last_result.azimuth_angle_degrees, _last_result.altitude_angle_degrees, _last_result.zenith_angle_degrees, mdi_yaw, mdi_pitch, mdi_roll);
            float mdi_euler_angles[3] = {mdi_yaw, mdi_pitch, mdi_roll};
            // Apply MotionEstimator fusion and cross-checking
            float trust_vector[3] = {0.3f, 0.9f, 0.5f}; // Low trust in yaw, high trust in pitch, medium trust in roll
            float fused_euler_angles[3] = {0.0f, 0.0f, 0.0f};
            
            // Apply MotionEstimator fusion and cross-checking
            _motion_estimator->updateCompleteEulerAngles(mdi_euler_angles, trust_vector, fused_euler_angles);

            float horizontal_coords[3];
            horizontalToEuler(mdi_euler_angles[0], mdi_euler_angles[1], mdi_euler_angles[2], _last_result.azimuth_angle_degrees, _last_result.altitude_angle_degrees, _last_result.zenith_angle_degrees);
            
            if (PRINT_ESTIMATOR && _timing.total_samples_processed % 1040 == 0) {
                console->printOutput("MotionEstimator Fusion:\n");
                console->printOutput("  Input (MotionDI): Yaw=%f deg, Pitch=%f deg, Roll=%f deg\n",
                                mdi_euler_angles[0], mdi_euler_angles[1], mdi_euler_angles[2]);
                console->printOutput("  Output (Fused): Yaw=%f deg, Pitch=%f deg, Roll=%f deg\n",
                                fused_euler_angles[0], fused_euler_angles[1], fused_euler_angles[2]);
                console->printOutput("  Horizontal Coords: Azimuth=%f deg, Altitude=%f deg, Zenith=%f deg\n",
                                horizontal_coords[0], horizontal_coords[1], horizontal_coords[2]);
                console->printOutput("  Trust Vector: [%f, %f, %f]\n",
                                trust_vector[0], trust_vector[1], trust_vector[2]);
            }
}
// TODO: do we go back to monitoring after we clear an event/threshold exceeded? If we exceed threshold but then go back, what happens? We should go back to monitoring, but we see that we stay in validation?
void MotionDetection::_updateValidationState()
{
    bool altitude_exceeded = fabsf(_last_result.altitude_angle_degrees) > _altitude_threshold;
    bool azimuth_exceeded = fabsf(_last_result.azimuth_angle_degrees) > _azimuth_threshold;

    if (!altitude_exceeded && !azimuth_exceeded) {
        _state = MotionDetectionState::MONITORING;
        _validation.reset();
        _pending_event_type = MotionEventType::NO_EVENT;

        if (PRINT_EVENTS) {
            _printEventData(_timing.getCurrentTimeStampUs(), "VALIDATION_CANCELLED");
        }
        
        saveCalibrationData();
        return;
    }
    

   if (_validation.isComplete()) {
        if (altitude_exceeded && azimuth_exceeded) {
            _last_result.event_type = MotionEventType::COMBINED_EVENT;
            _combined_event_active = true;
            hw->setAlarm(SENSOR_ALARM_ALTITUDE);
            hw->setAlarm(SENSOR_ALARM_AZIMUTH);
        }
        else if (altitude_exceeded)
        {
            _last_result.event_type = MotionEventType::ALTITUDE_EVENT;
            _altitude_event_active = true;
            hw->setAlarm(SENSOR_ALARM_ALTITUDE);
        }
        else
        {
            _last_result.event_type = MotionEventType::AZIMUTH_EVENT;
            _azimuth_event_active = true;
            hw->setAlarm(SENSOR_ALARM_AZIMUTH);
        }

        _last_result.is_event_active = true;

        if (PRINT_EVENTS) {
            const char* event_name = (_last_result.event_type == MotionEventType::COMBINED_EVENT) ? "COMBINED_EVENT" :
                                    (_last_result.event_type == MotionEventType::ALTITUDE_EVENT) ? "ALTITUDE_EVENT" :
                                    "AZIMUTH_EVENT";
            _printEventData(_timing.getCurrentTimeStampUs(), event_name);
        }

        _state = MotionDetectionState::MONITORING;
        _validation.reset();
        _was_validating = false;
    }
}


bool MotionDetection::calibrate()
{
    if (_state == MotionDetectionState::ERROR) {
        console->printOutput("ERROR: Cannot calibrate - system in error state\n");
        return false;
    }
    
    console->printOutput("MotionDetection: Starting calibration for static inclinometer...\n");
    console->printOutput("Keep device PERFECTLY STILL for %d seconds\n", CALIBRATION_SAMPLES / (int)SAMPLE_RATE_HZ);
    
    // Reset all state
    _calibration_context.reset();
    _validation.reset();
    _was_validating = false;
    _persistent_validation_time_us = 0;
    
    // Clear any existing events
    _altitude_event_active = false;
    _azimuth_event_active = false;
    _combined_event_active = false;
    _last_result.event_type = MotionEventType::NO_EVENT;
    _last_result.is_event_active = false;
    
    // Reset MotionDI calibration algorithms
    MotionDI_AccCal_reset();
    MotionDI_GyrCal_reset();

    _motion_estimator->resetCalibration();
    
    _state = MotionDetectionState::CALIBRATING;
    _calibration_sample_count = 0;
    _calibrated = false;
    _has_reference = false;

    return true;
}

bool MotionDetection::_storeReferenceQuaternion()
{
    if (_calibration_sample_count == 0)
    {
        return false;
    }

    _reference_quat = _current_quat;
    _has_reference = true;

    _printReferenceQuaternion(_timing.getCurrentTimeStampUs());
    _printCalibrationComplete(_timing.getCurrentTimeStampUs());
    return true;
}

bool MotionDetection::saveCalibrationData()
{

    // TODO - add gyro bias from motion_estimator here as well as data.appEstGyroBiasX.asFloat = ....
    MDI_cal_output_t mdi_gyro_cal;
    float gyro_bias[3];
    
    ConfigFlash.appConfig.FlashMemory.data.appAltReferenceQuaternionW.asFloat = _reference_quat.w;
    ConfigFlash.appConfig.FlashMemory.data.appAltReferenceQuaternionX.asFloat = _reference_quat.x;
    ConfigFlash.appConfig.FlashMemory.data.appAltReferenceQuaternionY.asFloat = _reference_quat.y;
    ConfigFlash.appConfig.FlashMemory.data.appAltReferenceQuaternionZ.asFloat = _reference_quat.z;

    // Get gyro bias from MotionDI
    MotionDI_GyrCal_getParams(&mdi_gyro_cal);
    gyro_bias[0] = mdi_gyro_cal.Bias[0];
    gyro_bias[1] = mdi_gyro_cal.Bias[1];
    gyro_bias[2] = mdi_gyro_cal.Bias[2];
    ConfigFlash.appConfig.FlashMemory.data.appAltGyroBiasX.asFloat = gyro_bias[0];
    ConfigFlash.appConfig.FlashMemory.data.appAltGyroBiasY.asFloat = gyro_bias[1];
    ConfigFlash.appConfig.FlashMemory.data.appAltGyroBiasZ.asFloat = gyro_bias[2];

    ConfigFlash.setWriteRequest(0, EepromConfigMgr::EEPROM_WRITE_APP_CONFIG);
    osEventFlagsSet(debug_module_signals, DebugModuleThread::SIG_FLASH_SAVE_REQUEST);
    console->debugOutput("Calibration data saved to EEPROM\n");

    return true;
}

bool MotionDetection::hasValidCalibrationData()
{
    return _reference_quat != Quaternion::identity();
}

bool MotionDetection::_validateEEPROMData(float gyro_bias[])
{
    float w, x, y, z;

    w = ConfigFlash.appConfig.FlashMemory.data.appAltReferenceQuaternionW.asFloat;
    x = ConfigFlash.appConfig.FlashMemory.data.appAltReferenceQuaternionX.asFloat;
    y = ConfigFlash.appConfig.FlashMemory.data.appAltReferenceQuaternionY.asFloat;
    z = ConfigFlash.appConfig.FlashMemory.data.appAltReferenceQuaternionZ.asFloat;

    gyro_bias[0] = ConfigFlash.appConfig.FlashMemory.data.appAltGyroBiasX.asFloat;
    gyro_bias[1] = ConfigFlash.appConfig.FlashMemory.data.appAltGyroBiasY.asFloat;
    gyro_bias[2] = ConfigFlash.appConfig.FlashMemory.data.appAltGyroBiasZ.asFloat;

    // Validate data
    if ((Quaternion(w, x, y, z) == Quaternion::identity()) ||
          (gyro_bias[0] == 0.0f && gyro_bias[1] == 0.0f && gyro_bias[2] == 0.0f)) {
        console->printOutput("WARNING: Calibration data corrupted in EEPROM\n");
        return false;
    }

    //Load data
    _reference_quat = Quaternion(w, x, y, z);

    return true;
}

void MotionDetection::_resetStateVariables()
{
    _altitude_event_active = false;
    _azimuth_event_active = false;
    _combined_event_active = false;
    _last_result.is_event_active = false;
    _last_result.altitude_angle_degrees = 0;
    _last_result.azimuth_angle_degrees = 0;
    _last_result.event_type = MotionEventType::NO_EVENT;
    _last_result.is_calibrated = false;
    _last_result.zenith_angle_degrees = 0;
    _pending_event_type = MotionEventType::NO_EVENT;

    _validation_start_timestamp_us = 0;

    _prev_altitude = 0.0f;
    _prev_azimuth = 0.0f;

    _was_validating = false;
    _state = MotionDetectionState::IDLE;

    _current_quat = Quaternion::identity();
}

bool MotionDetection::_initializeMotionDIWithBias(float gyro_bias[])
{
    MDI_cal_output_t mdi_gyro_cal;
    
    // We will use the CALIBRATION_SAMPLES for this with our timing system
    _timing.total_samples_processed = 0;

    // Set gyro bias in MotionDI
    mdi_gyro_cal.Bias[0] = gyro_bias[0];
    mdi_gyro_cal.Bias[1] = gyro_bias[1];
    mdi_gyro_cal.Bias[2] = gyro_bias[2];
    MotionDI_GyrCal_setParams(&mdi_gyro_cal);
    
    return true;
}

bool MotionDetection::loadCalibrationData()
{
    float gyro_bias[3];

    _resetStateVariables();
    if(!_validateEEPROMData(gyro_bias)) {
        console->printOutput("MotionDetection: Failed to validate EEPROM data\n");
        return false;
    }
    if(!_initializeMotionDIWithBias(gyro_bias)) {
        console->printOutput("MotionDetection: Failed to initialize MotionDI with bias\n");
        return false;
    }
    _motion_estimator->setGyroBiasFromExternal(gyro_bias);
    if(!_motion_estimator->isCalibrated()){
        console->printOutput("MotionEstimator: Failed to initialize MotionE with bias\n");
        return false;
    }

    _altitude_threshold = ConfigFlash.appConfig.FlashMemory.data.appAltThresholdAltitude.asFloat;
    _azimuth_threshold = ConfigFlash.appConfig.FlashMemory.data.appAltThresholdAzimuth.asFloat;
    _validation_time_minutes = ConfigFlash.appConfig.FlashMemory.data.appAltValidationTime.asUINT32;

    _calibrated = true;
    _has_reference = true;

    console->printOutput("MotionDetection: Calibration loaded, transitioning to IDLE for stabilization\n");

    return true;
}

SensorData *MotionDetection::getSensorData(std::uint8_t sensorId)
{
    // Set an iterator to the beginning of the list
    std::list<SensorData*>::iterator itr = list_of_sensor_ids.begin();

    // loop through the list and return the sensor if we have one matching the requested sensor_id
    for (itr = list_of_sensor_ids.begin(); itr != list_of_sensor_ids.end(); itr++)
    {
        if ((*itr)->_sensor_id == sensorId)
        {
            return *itr;
        }
    }

    return NULL;
}
/**
 * @brief Sets debug print mask to control various debug outputs
 * 
 * @param new_mask Bit mask controlling which debug prints are enabled (2^6 - 1 => 0-63).
 *                 so, e.g.: new_mask = 3 -> we enable raw data and info prints
 */
void MotionDetection::setDebugMask(unsigned int new_mask)
{
    PRINT_RAW = (new_mask & DEBUG_PRINT_RAW_ENABLE_MASK) != 0;
    PRINT_INFO = (new_mask & DEBUG_PRINT_INFO_ENABLE_MASK) != 0;
    PRINT_ANGLES = (new_mask & DEBUG_PRINT_ANGLES_ENABLE_MASK) != 0;
    PRINT_QUAT = (new_mask & DEBUG_PRINT_QUAT_ENABLE_MASK) != 0;
    PRINT_EVENTS = (new_mask & DEBUG_PRINT_EVENTS_ENABLE_MASK) != 0;
    PRINT_BIAS = (new_mask & DEBUG_PRINT_BIAS_ENABLE_MASK) != 0;
}

const char *MotionDetection::getStateString() const
{
    switch (_state)
    {
    case MotionDetectionState::STARTUP:
        return "STARTUP";
    case MotionDetectionState::IDLE:
        return "IDLE";
    case MotionDetectionState::CALIBRATING:
        return "CALIBRATING";
    case MotionDetectionState::MONITORING:
        return "MONITORING";
    case MotionDetectionState::VALIDATING:
        return "VALIDATING";
    case MotionDetectionState::ERROR:
        return "ERROR";
    default:
        return "UNKNOWN";
    }
}

int MotionDetection::setAltitudeThreshold(float threshold_deg)
{
    if (threshold_deg < 0.0f) {
        return -1; // Invalid threshold
    }
    _altitude_threshold = threshold_deg;
    console->printOutput("Altitude threshold set to %.2f degrees\n", threshold_deg);
    return 0;
}

int MotionDetection::setAzimuthThreshold(float threshold_deg)
{
    if (threshold_deg < 0.0f) {
        return -1; // Invalid threshold
    }
    _azimuth_threshold = threshold_deg;
    console->printOutput("Azimuth threshold set to %.2f degrees\n", threshold_deg);
    return 0;
}

int MotionDetection::setValidationTime(uint32_t minutes)
{
    if (minutes == 0) {
        return -1; // Invalid validation time
    }
    _validation_time_minutes = minutes;
    console->printOutput("Validation time set to %u minutes\n", minutes);
    return 0;
}

bool MotionDetection::setOperationMode(MotionMode mode)
{
    _operation_mode = mode;
    _applyModeConfiguration();
    return true;
}

void MotionDetection::_calculateAnglesToReference(const Quaternion &current, const Quaternion &reference,
                                                 float &azimuth, float &altitude, float &zenith)
{
    Quaternion relative = QuaternionMath::relativeRotation(current, reference);
    float roll, pitch, yaw;
    data16 altitude_s, azimuth_s;
    QuaternionMath::toEulerAngles(relative, roll, pitch, yaw);

    // Apply range clamping for motion detection
    // We only care about magnitude, so clamp to positive ranges
    // Yaw: [0, 180] degrees, Pitch: [0, 180] degrees, Roll: [0, 90] degrees
    
    yaw = fabsf(yaw);
    if (yaw > 180.0f) yaw = 180.0f;
    
    pitch = fabsf(pitch);
    if (pitch > 180.0f) pitch = 180.0f;
    
    roll = fabsf(roll);
    if (roll > 90.0f) roll = 90.0f;

    // Use enum mapping directly for consistent coordinate assignment
    horizontalToEuler(yaw, pitch, roll, azimuth, altitude, zenith);

    // update sensor data    
    altitude_s.asUINT16 = static_cast<uint16_t>(altitude * 10.0f);
    azimuth_s.asUINT16 = static_cast<uint16_t>(azimuth * 10.0f);
    _altitude_angle.updateData(altitude_s);
    _azimuth_angle.updateData(azimuth_s);
}


void MotionDetection::_applyModeConfiguration()
{
    ModeConfig config = _getModeConfig(_operation_mode);
    
    if(_operation_mode == MotionMode::DEBUG) {
        PRINT_RAW = PRINT_INFO = PRINT_ANGLES = true;
        PRINT_QUAT = PRINT_EVENTS = PRINT_BIAS = true;
    }
}
bool MotionDetection::_checkMotionThresholdsWithMode()
{
    const ModeConfig config = _getModeConfig(_operation_mode);

    if (_altitude_threshold <= 0.0f && _azimuth_threshold <= 0.0f) {
        return false;
    }

    // Clear ACTIVE events once the signal drops below the hysteresis thresholds.
    const float altitude_hyst = _altitude_threshold * HYSTERESIS_FACTOR;
    const float azimuth_hyst  = _azimuth_threshold  * HYSTERESIS_FACTOR;

    if (_altitude_event_active &&
        fabsf(_last_result.altitude_angle_degrees) < altitude_hyst)
    {
        _altitude_event_active = false;
        hw->clearAlarm(SENSOR_ALARM_ALTITUDE);
        if (PRINT_EVENTS) {
            _printEventData(_timing.getCurrentTimeStampUs(), "ALTITUDE_CLEARED");
        }
    }

    if (_azimuth_event_active &&
        fabsf(_last_result.azimuth_angle_degrees) < azimuth_hyst)
    {
        _azimuth_event_active = false;
        hw->clearAlarm(SENSOR_ALARM_AZIMUTH);
        if (PRINT_EVENTS) {
            _printEventData(_timing.getCurrentTimeStampUs(), "AZIMUTH_CLEARED");
        }
    }

    if (_combined_event_active &&       //thought both were active
        !_altitude_event_active &&       // but now none of them are
        !_azimuth_event_active)
    {
        _combined_event_active = false;
        hw->clearAlarm(SENSOR_ALARM_ALTITUDE);
        hw->clearAlarm(SENSOR_ALARM_AZIMUTH);
        if (PRINT_EVENTS) {
            _printEventData(_timing.getCurrentTimeStampUs(), "COMBINED_CLEARED");
        }
    }

     // Evaluate if sample EXCEEDS the real thresholds.
    bool altitude_over_threshold =
            (_altitude_threshold > 0.0f) &&
            (fabsf(_last_result.altitude_angle_degrees) > _altitude_threshold);

    bool azimuth_over_threshold  =
            (_azimuth_threshold  > 0.0f) &&
            (fabsf(_last_result.azimuth_angle_degrees)  > _azimuth_threshold);

    // Optional rate gating depending on mode configuration.
    bool altitude_rate_ok = true;
    bool azimuth_rate_ok  = true;

    if (!config.enable_altitude_drift) {
        const float altitude_rate =
            fabsf(_last_result.altitude_angle_degrees - _prev_altitude) *
            SAMPLE_RATE_HZ;                                  // deg/s
        altitude_rate_ok = altitude_rate > config.altitude_drift_threshold_degree_per_second;  // 1 deg/s default
    }

    if (!config.enable_azimuth_drift) {
        const float azimuth_rate =
            fabsf(_last_result.azimuth_angle_degrees - _prev_azimuth) *
            SAMPLE_RATE_HZ;
        azimuth_rate_ok  = azimuth_rate > config.azimuth_drift_threshold_degree_per_second;    // 5 deg/s default
    }

    const bool altitude_exceeded = altitude_over_threshold && altitude_rate_ok;
    const bool azimuth_exceeded  = azimuth_over_threshold  && azimuth_rate_ok;

    // Book-keeping for next call
    _prev_altitude = _last_result.altitude_angle_degrees;
    _prev_azimuth  = _last_result.azimuth_angle_degrees;

    _last_result.is_event_active = _altitude_event_active || _azimuth_event_active;

    // Return “true” only if a **new** event should be raised.

    return (altitude_exceeded || azimuth_exceeded) && !_last_result.is_event_active;
}

// RESETTING
void MotionDetection::_checkAndApplyPeriodicReset()
{
    // Check if it's time for a periodic reset
    uint64_t samples_since_reset = _timing.total_samples_processed - _last_estimator_reset_sample;
    
    if (samples_since_reset >= DRIFT_RESET_INTERVAL_SAMPLES) {
        // Only reset if we're in a "safe" state (small angles, no active events)
        float max_current_angle = fmaxf(
            fabsf(_last_result.azimuth_angle_degrees),
            fmaxf(fabsf(_last_result.altitude_angle_degrees), 
                  fabsf(_last_result.zenith_angle_degrees))
        );
        
        bool safe_to_reset = (max_current_angle < MAX_ANGLE_FOR_RESET_DEG) && 
                            !_last_result.is_event_active &&
                            (_state == MotionDetectionState::MONITORING);
        
        if (safe_to_reset) {
            console->printOutput("MotionEstimator: Applying periodic drift reset (angles < %f deg)\n", 
                               MAX_ANGLE_FOR_RESET_DEG);
            
            // Reset MotionEstimator but synchronize with current MotionDI state
            _synchronizedEstimatorReset();
            _last_estimator_reset_sample = _timing.total_samples_processed;
        } else {
            // Defer reset until conditions are safe
            if (!_estimator_reset_pending) {
                console->printOutput("MotionEstimator: Drift reset deferred - angles too large or event active\n");
                _estimator_reset_pending = true;
            }
            
            // Check periodically if conditions improve
            if (samples_since_reset % (6240) == 0) { // Check every minute
                console->printOutput("MotionEstimator: Still waiting for safe reset conditions (max_angle=%f deg)\n", 
                                   max_current_angle);
            }
        }
    }
}

void MotionDetection::_synchronizedEstimatorReset()
{
    if (!_motion_estimator) return;
    
    // Get current MotionDI euler angles
    float current_euler[3];
    QuaternionMath::toEulerAngles(_current_quat, current_euler[2], current_euler[1], current_euler[0]); // roll, pitch, yaw
    
    // Reset MotionEstimator filters but set reference to current MotionDI angles
    _motion_estimator->resetFilterStates(false); // Don't reset reference
    
    // Manually set the reference in MotionEstimator to match current state
    // This prevents the 0,0,0 reference problem
    _motion_estimator->setSynchronizedReference(current_euler);
    
    _estimator_reset_pending = false;
    
    console->printOutput("MotionEstimator: Synchronized reset complete - reference set to [%f, %f, %f] deg\n",
                        current_euler[0], current_euler[1], current_euler[2]);
}

// Logging methods implementation

void MotionDetection::_printInitialParameters()
{
    console->printOutput("=== MotionDetection Parameters (MotionDI Only) ===\n");
    console->printOutput("Sample Rate: %f Hz\n", SAMPLE_RATE_HZ);
    console->printOutput("Orientation: %s (accel), %s (gyro)\n",
                        _mdi_knobs.AccOrientation, _mdi_knobs.GyroOrientation);
    console->printOutput("Output Type: %s\n",
                        _mdi_knobs.SFKnob.output_type == MDI_ENGINE_OUTPUT_ENU ? "ENU" : "NED");
    console->printOutput("ATime: %f, FrTime: %f, MoveThresh: %f g\n",
                        _mdi_knobs.SFKnob.ATime, _mdi_knobs.SFKnob.FrTime, _mdi_knobs.AccKnob.MoveThresh_g);
    console->printOutput("AccThr: %f g, GyroThr: %f dps, MaxGyro: %f dps\n",
                        _mdi_knobs.GyrKnob.AccThr, _mdi_knobs.GyrKnob.GyroThr, _mdi_knobs.GyrKnob.MaxGyro);
    console->printOutput("================================\n");
}

void MotionDetection::_printRawData(const MotionSensorData &data)
{
    console->printOutput("RAW_DATA,%u,%f,%f,%f,%f,%f,%f\n",
                         data.timestamp_us,
                         data.accel_mg[0], data.accel_mg[1], data.accel_mg[2],
                         data.gyro_dps[0], data.gyro_dps[1], data.gyro_dps[2]);
}

void MotionDetection::_printAngleData(uint64_t timestamp_us)
{
    const char *state = getStateString();
    console->printOutput("ANGLES,%u,%f,%f,%f",
                        timestamp_us,
                        _last_result.altitude_angle_degrees,
                        _last_result.azimuth_angle_degrees,
                        _last_result.zenith_angle_degrees
    );
    console->printOutputWoTime(",%s\n", state);
}

void MotionDetection::_printQuatData(uint64_t timestamp_us)
{
    console->printOutput("QUAT,%u,%f,%f,%f,%f\n",
                         timestamp_us,
                         _mdi_output.quaternion[0], _mdi_output.quaternion[1],
                         _mdi_output.quaternion[2], _mdi_output.quaternion[3]);
}

void MotionDetection::_printEventData(uint64_t timestamp_us, const char *event_desc)
{
    console->printOutput("EVENT,%u,%s,%f,%f\n",
                         timestamp_us, event_desc,
                         _last_result.altitude_angle_degrees,
                         _last_result.azimuth_angle_degrees);
}

void MotionDetection::_printBiasData(uint64_t timestamp_us)
{
    MDI_cal_output_t mdi_gyro_cal;
    MotionDI_GyrCal_getParams(&mdi_gyro_cal);

    console->printOutput("GYRO_BIAS_MDI,%u,%f,%f,%f\n",
                         timestamp_us, mdi_gyro_cal.Bias[0], mdi_gyro_cal.Bias[1], mdi_gyro_cal.Bias[2]);
}

void MotionDetection::_printReferenceQuaternion(uint64_t timestamp_us)
{
    float ref[4];
    _reference_quat.toArray(ref);

    console->printOutput("REFERENCE,%u,%f,%f,%f,%f,%f,%f,%f,%f\n",
                         timestamp_us,
                         ref[0], ref[1], ref[2], ref[3],
                         ref[0], ref[1], ref[2], ref[3]); // Duplicate for compatibility with other visualization tools
}

void MotionDetection::_printCalibrationComplete(uint64_t timestamp_us)
{
    console->printOutput("CALIBRATION_COMPLETE,%u\n", timestamp_us);
}

void MotionDetection::_printEulerData(uint64_t timestamp_us)
{
    // Calculate and print Euler angles from MotionDI quaternion
    float roll, pitch, yaw;
    QuaternionMath::toEulerAngles(_current_quat, roll, pitch, yaw);

    console->printOutput("EULER_FROM_MDI_QUAT,%u,%f,%f,%f\n",
                        timestamp_us, yaw, pitch, roll);
}<|MERGE_RESOLUTION|>--- conflicted
+++ resolved
@@ -229,14 +229,11 @@
     // Use common tools for coordinate conversion
     MotionTools::convertWDStoENU(wds, enu);
 }
-<<<<<<< HEAD
-=======
 void MotionDetection::_applyHorizontalMapping(const float euler_angles[3], float horizontal_coords[3])
 {
     // Use common tools for coordinate mapping
     MotionTools::eulerToHorizontal(euler_angles, horizontal_coords);
 }
->>>>>>> 1604ea4d
 
 void MotionDetection::_updateMotionDI(const MotionSensorData &data)
 {
